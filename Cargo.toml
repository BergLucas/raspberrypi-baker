--- conflicted
+++ resolved
@@ -8,15 +8,9 @@
 path = "src/main.rs"
 
 [dependencies]
-<<<<<<< HEAD
-clap = { version = "4.5.8", features = ["derive"] }
-nom = { version = "7.1.3" }
-glob = { version = "0.3.1" }
-=======
 chrono = "0.4.38"
 clap = { version = "4.5.8", features = ["derive"] }
 dirs = "5.0.1"
-glob = "0.3.1"
 loopdev-3 = "0.5.1"
 path-absolutize = "3.1.1"
 regex = "1.10.5"
@@ -30,4 +24,5 @@
 url = "2.5.2"
 xz2 = "0.1.7"
 zip = "2.1.3"
->>>>>>> 6aa85a0b
+nom = { version = "7.1.3" }
+glob = { version = "0.3.1" }